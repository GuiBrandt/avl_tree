/**
 * @brief Cabeçalho para a classe de árvore AVL
 * 
 * @file avl_tree.hpp
 * @author Guilherme Brandt
 * @date 2018-09-08
 */

#ifndef AVL_TREE_HPP
#define AVL_TREE_HPP

#include <functional>
#include <iterator>
#include <iostream>
#include <fstream>
#include <sstream>
#include <utility>
#include <vector>
#include <queue>
#include <stack>

/**
 * @brief Árvore AVL
 * 
 * @tparam T Tipo de valor armazenado na árvore
 */
template <
	class T,
	class Compare = std::less<T>,
	class Equal = std::equal_to<T>
> class avl_tree {
private:

	T* info;			//! Informação do nó
	avl_tree* left;		//! Nó à esquerda
	avl_tree* right;	//! Nó à direita

	int _size;			//! Número de elementos na árvore
	int _height;		//! Altura da árvore

	/**
	 * @brief Calcula o fator de balanceamento da árvore
	 * 
	 * @return int o fator de balanceamento do nó
	 */
	int balance_factor() const {
		return (right ? right->height() : 0) - (left ? left->height() : 0);
	}

	/**
	 * @brief Libera a memória de um galho e apaga ele, caso esteja vazio
	 * 
	 * @param ptr Referência de ponteiro do galho
	 */
	inline void delete_if_empty(avl_tree* & ptr) {
		if (!ptr)
			return;

		if (ptr->empty()) {
			delete ptr;
			ptr = nullptr;
		}
	}

	/**
	 * @brief Rotação à esquerda
	 */
	void rotate_left() {
		using std::swap;

		avl_tree* aux = this->right;

		this->_height -= 2;
		aux->_height++;

		swap(this->_size, aux->_size);

		this->right = aux->left;

		swap(*this, *aux);
		this->left = aux;
	}

	/**
	 * @brief Rotação à direita
	 */
	void rotate_right() {
		using std::swap;

		avl_tree* aux = this->left;
		
		this->_height -= 2;
		aux->_height++;
		
		swap(this->_size, aux->_size);

		this->left = aux->right;

		swap(*this, *aux);
		this->right = aux;
	}

	/**
	 * @brief Ajusta a árvore de forma a recuperar o balanceamento
	 */
	void rebalance() {
		int balance = balance_factor();

		if (balance < -1) {
			if (left->balance_factor() > 0)
				left->rotate_left();
			
			rotate_right();
		} else if (balance > 1) {
			if (right->balance_factor() < 0)
				right->rotate_right();
				
			rotate_left();
		}
	}

	/**
	 * @brief Recalcula a altura da árvore e balanceia de necessário
	 */
	void recalculate() {
		int rh = right ? right->_height : 0,
			lh = left ? left->_height : 0;

		_height = (rh > lh ? rh : lh) + 1;

		rebalance();
	}

	/**
	 * @brief Clona um ponteiro
	 */
	template <class ptrT> inline ptrT* clone_ptr(ptrT* ptr) {
		return ptr ? new ptrT(*ptr) : nullptr;
	}

public:

	/**
	 * @brief Construtor
	 */
	avl_tree() {
		info = nullptr;
		left = nullptr;
		right = nullptr;
		_height = 0;
		_size = 0;
	}
	
	/**
	 * @brief Destrutor
	 */
	~avl_tree() {
		if (info)
			delete info;

		if (left)
			delete left;

		if (right)
			delete right;
	}

	/**
	 * @brief Construtor de cópia
	 */
	avl_tree(const avl_tree & model) {
		*this = model;
	}
	
	/**
	 * @brief Operador de cópia
	 * 
	 * @param model Objeto modelo
	 * @return avl_tree& Cópia do objeto modelo
	 */
	avl_tree & operator = (const avl_tree & model) {
		if (this == & model)
			return *this;

		this->~avl_tree();

		info = clone_ptr(model.info);
		left = clone_ptr(model.left);
		right = clone_ptr(model.right);
		_height = model._height;
		_size = model._size;

		return *this;
	}
	
	/**
	 * @brief Operador de swap
	 * 
	 * @param first Primeiro objeto
	 * @param other Outro objeto
	 */
	friend void swap(avl_tree & first, avl_tree & other) {
		using std::swap;

		swap(first.info, other.info);
		swap(first.left, other.left);
		swap(first.right, other.right);
		swap(first._height, other._height);
		swap(first._size, other._size);
	}
	
	/**
	 * @brief Obtém a altura da árvore
	 * 
	 * @return int a altura da árvore
	 */
	int height() const {
		return _height;
	}
	
	/**
	 * @brief Obtém a quantidade de elementos da árvore
	 * 
	 * @return int a quantidade de elementos da árvore
	 */
	int size() const {
		return _size;
	}

	/**
	 * @brief Determina se a árvore é uma folha
	 * 
	 * @return true se a árvore for uma folha
	 * @return false caso contrário
	 */
	bool is_leaf() const {
		return left == nullptr && right == nullptr;
	}

	/**
	 * @brief Determina se a árvore está vazia
	 * 
	 * @return true se a árvore não tiver nenhum elemento ou nó filho
	 * @return false caso contrário
	 */
	bool empty() const {
		return info == nullptr;
	}
	
	/**
	 * @brief Obtém o menor valor da árvore
	 * 
	 * @return T Menor valor contido na árvore
	 */
	T min() const {
		if (empty())
			throw "Empty tree has no minimum value";

		if (left)
			return left->min();

		return *info;
	}

	/**
	 * @brief Obtém o maior valor da árvore
	 * 
	 * @return T Maior valor contido na árvore
	 */
	T max() const {
		if (empty())
			throw "Empty tree has no maximum value";

		if (right)
			return right->max();

		return *info;
	}
	
	/**
	 * @brief Remove o maior valor da árvore e retorna
	 * 
	 * @return T Maior valor contido na árvore
	 */
	T pop() {
		if (empty())
			throw "Can't pop from an empty tree";

		T aux;

		if (right) {
			aux = right->pop();
			delete_if_empty(right);

		} else {
			aux = *info;
			info = left ? new T(left->popleft()) : nullptr;
			delete_if_empty(left);
		}

		recalculate();

		return aux;
	}

	/**
	 * @brief Remove o menor valor da árvore e retorna
	 * 
	 * @return T Menor valor contido na árvore
	 */
	T popleft() {
		if (empty())
			throw "Can't pop from an empty tree";

		T aux;

		if (left) {
			aux = left->popleft();
			delete_if_empty(left);

		} else {
			aux = *info;
			info = right ? new T(right->pop()) : nullptr;
			delete_if_empty(right);
		}
		
		recalculate();

		return aux;
	}

	/**
	 * @brief Remove todas as informações da árvore
	 */
	void clear() {
		this->~avl_tree();

		info = nullptr;
		left = right = nullptr;
		_height = 0;
		_size = 0;
	}

	/**
	 * @brief Insere uma informação na árvore
	 * 
	 * @param data Dados a serem inseridos na árvore
	 */
	void insert(T data) {
		Compare is_less;
		Equal is_equal;

		if (info == nullptr) {
			info = new T(data);
			_height = 1;

		} else if (is_less(data, *info)) {
			if (left == nullptr)
				left = new avl_tree();

			left->insert(data);

		} else if (!is_equal(data, *info)) {
			if (right == nullptr)
				right = new avl_tree();

			right->insert(data);

		} else
			throw "Repeated information";

		_size++;

		recalculate();
	}
	
	/**
	 * @brief Atualiza uma informação na árvore
	 * 
	 * @param data Dados a serem atualizados na árvore
	 */
	void update(const T& data) {
		Compare is_less;
		Equal is_equal;

		if (info == nullptr) {
			insert(data);

		} else if (is_less(data, *info)) {
			if (left == nullptr)
				insert(data);
			else
				left->update(data);

		} else if (!is_equal(data, *info)) {
			if (right == nullptr)
				insert(data);
			else
				right->update(data);

		} else
			*info = data;

		recalculate();
	}

	/**
	 * @brief Remove uma informação da árvore
	 * 
	 * @param data Informação a ser removida
	 */
	void remove(const T & data) {
		Compare is_less;
		Equal is_equal;

		if (empty())
			throw "Can't remove from empty tree";

		if (is_equal(*info, data)) {
			if (left) {
				*info = left->pop();
				delete_if_empty(left);

			} else if (right) {
				*info = right->popleft();
				delete_if_empty(right);

			} else {
				delete info;
				info = nullptr;
				_height = 0;
				_size = 0;

				return;
			}

		} else if (left && is_less(data, *info)) {
			left->remove(data);
			delete_if_empty(left);

		} else if (right) {
			right->remove(data);
			delete_if_empty(right);

		} else
			throw "Information not found";

		_size--;

		recalculate();
	}
	
	/**
	 * @brief Busca uma informação existe na árvore
	 * 
	 * @param data Dados a serem procurados
	 */
	bool find(T& data) const {
		Compare is_less;
		Equal is_equal;

		if (empty())
			return false;

		if (is_equal(*info, data)) {
			data = *info;
			return true;

		} else if (left && is_less(data, *info))
			return left->find(data);

		else if (right)
			return right->find(data);

		else
			return false;
	}

	/**
	 * @brief Determina se uma informação existe na árvore
	 * 
	 * @param data Dados a serem procurados
	 */
	bool includes(T data) const {
		return find(data);
	}
	
	/**
	 * @brief Escreve uma árvore para uma stream de saída em ordem
	 * 
	 * @param out Stream de saída
	 * @param tree Árvore a ser escrita
	 * @return std::ostream& A stream recebida por parâmetro
	 */
	friend std::ostream & operator <<(
		std::ostream & out,
		const avl_tree & tree
	) {
		out << "( ";

		if (tree.left)
			out << *tree.left << " ";

		if (tree.info)
			out << *tree.info << " ";

		if (tree.right)
			out << *tree.right << " ";

		out << ")";

		return out;
	}

	/**
	 * @brief Obtém a árvore à esquerda
	 * 
	 * @return avl_tree* Nó à esquerda
	 */
	avl_tree* get_left() {
		return this->left;
	}

	/**
	 * @brief Obtém a árvore à direita
	 * 
	 * @return avl_tree* Nó à direita
	 */
	avl_tree* get_right() {
		return this->right;
	}
	
	/**
	 * @brief Obtém a informação desse nó
	 * 
	 * @return T Informação do nó
	 */
	T get_info() {
		return *this->info;
	}

	/**
	 * @brief Classe de iterador por nível da árvore AVL
	 */
	class level_iterator : public std::iterator<std::input_iterator_tag, T> {
		friend class avl_tree;

		template < T, Compare, Equal > friend std::ofstream & operator << (
			std::ofstream & out,
			const avl_tree < T, Compare, Equal > & tree
		);

	private:
		typedef std::pair<int, const avl_tree*> node;	//! Tipo usado para um nó na árvore

		std::queue<node> q;								//! Fila do iterador
		int _level;										//! Nível atual do iterador na árvore

		/**
		 * @brief Construtor
		 * 
		 * @param t Ponteiro para a árvore AVL de início
		 */
		level_iterator(const avl_tree* t) {
			if (t)
				q.push(node(0, t));

			_level = 0;
		}

	public:

		/**
		 * @brief Construtor de cópia
		 * 
		 * @param other Objeto modelo
		 */
		level_iterator(const level_iterator & other) {
			q = other.q;
			_level = other._level;
		}

		/**
		 * @brief Operador de incremento prefixo
		 * 
		 * @return level_iterator& Este iterador, uma posição à frente
		 */
		level_iterator& operator++() {
			if (q.empty())
				throw "Iterator ran out of bounds";

			node current = q.front();

			int lv = current.first;
			const avl_tree* t = current.second;

			if (t->left)
				q.push(node(lv + 1, t->left));

			if (t->right)
				q.push(node(lv + 1, t->right));

			q.pop();

			return *this;
		}

		/**
		 * @brief Operador de swap
		 * 
		 * @param a Um iterador
		 * @param b Outro iterador
		 */
		friend void swap(level_iterator & a, level_iterator & b) {
			using std::swap;

			swap(a.q, b.q);
			swap(a.level, b.level);
		}

		/**
		 * @brief Operador de incremento posfixo
		 * 
		 * @return level_iterator Uma cópia deste iterador
		 */
		level_iterator operator++(int) {
			level_iterator aux(*this);
			operator++();
			return aux;
		}
		
		/**
		 * @brief Operador de igualdade
		 * 
		 * @param other Iterador a ser comparado
		 * @return true se forem iguais
		 * @return false se não
		 */
		bool operator==(const level_iterator & other) const {
			if (q.empty())
				return other.q.empty();

			else if (other.q.empty())
				return false;

			return q.front() == other.q.front();
		}

		/**
		 * @brief Operador de não-igualdade
		 * 
		 * @param other Iterador a ser comparado
		 * @return true se forem iguais
		 * @return false se não
		 */
		bool operator!=(const level_iterator & other) const {
			return !(*this == other);
		}

		/**
		 * @brief Obtém o nível atual do iterador na árvore
		 * 
		 * @return int O nível atual na árvore
		 */
		int level() {
			return q.front().first;
		}

		/**
		 * @brief Operador de derreferenciação
		 * 
		 * @return T& A informação atual
		 */
		const T& operator*() const {
			return *q.front().second->info;
		}

		/**
		 * @brief Operador de derreferenciação
		 * 
		 * @return T& Ponteiro da informação atual
		 */
		const T* operator->() const {
			return q.front().second->info;
		}
	};

	/**
	 * @brief Classe de iterador em-ordem da árvore AVL
	 */
	class inorder_iterator : public std::iterator<std::input_iterator_tag, T> {
		friend class avl_tree;

	private:

		std::stack<const avl_tree*> stack;	//! Pilha de nós percorridos

		/**
		 * @brief Construtor
		 * 
		 * @param tree Árvore a ser percorrida
		 */
		inorder_iterator(const avl_tree* tree) {
			if (tree) {
				stack.push(tree);

				while (stack.top()->left)
					stack.push(stack.top()->left);
			}
		}

	public:

		/**
		 * @brief Operador de incremento prefixo
		 * 
		 * @return level_iterator& Este iterador, uma posição à frente
		 */
		inorder_iterator& operator++() {
			if (stack.empty())
				throw "Iterator ran out of bounds";

			const avl_tree* current = stack.top();
			stack.pop();

			if (current->right) {
				stack.push(current->right);

				while (stack.top()->left)
					stack.push(stack.top()->left);
			}

			return *this;
		}
		
		/**
		 * @brief Operador de swap
		 * 
		 * @param a Um iterador
		 * @param b Outro iterador
		 */
		friend void swap(inorder_iterator & a, inorder_iterator & b) {
			using std::swap;

			swap(a.stack, b.stack);
		}

		/**
		 * @brief Operador de incremento posfixo
		 * 
		 * @return anyorder_iterator Uma cópia deste iterador
		 */
		inorder_iterator operator++(int) {
			inorder_iterator aux(*this);
			operator++();
			return aux;
		}
		
		/**
		 * @brief Operador de igualdade
		 * 
		 * @param other Iterador a ser comparado
		 * @return true se forem iguais
		 * @return false se não
		 */
		bool operator==(const inorder_iterator & other) const {
			if (stack.empty())
				return other.stack.empty();

			else if (other.stack.empty())
				return false;

			return stack.top() == other.stack.top();
		}

		/**
		 * @brief Operador de não-igualdade
		 * 
		 * @param other Iterador a ser comparado
		 * @return true se forem iguais
		 * @return false se não
		 */
		bool operator!=(const inorder_iterator & other) const {
			return !(*this == other);
		}

		/**
		 * @brief Operador de derreferenciação
		 * 
		 * @return T& A informação atual
		 */
		const T& operator*() const {
			return *stack.top()->info;
		}

		/**
		 * @brief Operador de derreferenciação
		 * 
		 * @return T& Ponteiro da informação atual
		 */
		const T* operator->() const {
			return stack.top()->info;
		}
	};

	/**
	 * @brief Obtém o iterador por nível para o começo da árvore
	 * 
	 * @return level_iterator Iterador por nível
	 */
	level_iterator begin_by_level() const {
		return empty() ? end_by_level() : level_iterator(this);
	}

	/**
	 * @brief Obtém o iterador por nível para o fim da árvore
	 * 
	 * @return level_iterator Iterador por nível
	 */
	level_iterator end_by_level() const {
		return level_iterator(nullptr);
	}
	
	/**
	 * @brief Obtém o iterador em ordem para o começo da árvore
	 * 
	 * @return inorder_iterator Iterador em-ordem
	 */
	inorder_iterator begin_in_order() const {
		return empty() ? end_in_order() : inorder_iterator(this);
	}

	/**
	 * @brief Obtém o iterador em ordem para o fim da árvore
	 * 
	 * @return inorder_iterator Iterador em-ordem
	 */
	inorder_iterator end_in_order() const {
		return inorder_iterator(nullptr);
	}

	/**
	 * @brief Salva uma árvore num arquivo .gv na linguagem dot
	 * 
	 * @param file Arquivo de saída
	 * @param tree Árvore a ser salva
	 * @param i ID do nó no arquivo (gambiarra)
	 */
<<<<<<< HEAD
	void gv_save(std::ofstream& file, int& i) {
		if (tree->empty())
			return;

		int current = i;
		file << "node" << current << " [label=" << tree->get_info() << "]" << std::endl;

		if (tree->get_left()) {
			i++;

			int left = i;
			gv_save(file, tree->get_left(), i);
=======
	void gv_save(std::ofstream& file) {
		file << "graph {" << std::endl;
		int i = 0;
		gv_save(file, i);
		file << "}";
	}

private:

	/**
	 * @brief Salva uma árvore num arquivo .gv na linguagem dot
	 * 
	 * @param file Arquivo de saída
	 * @param tree Árvore a ser salva
	 * @param i ID do nó no arquivo (gambiarra)
	 */
	void gv_save(std::ofstream& file, int& i) {
		if (this->empty())
			return;

		int current = i;
		std::cout << (*info);
		file << "node" << current << " [label=\"" << (*info) << "\"]" << std::endl;

		if (this->left) {
			i++;

			int left = i;
			this->left->gv_save(file, i);
>>>>>>> fc3d2d4a

			file    << "node" << current
					<< " -- "
					<< "node" << left << std::endl;
		}

<<<<<<< HEAD
		if (tree->get_right()) {
			i++;

			int right = i;
			gv_save(file, tree->get_right(), i);
=======
		if (this->right) {
			i++;

			int right = i;
			this->right->gv_save(file, i);
>>>>>>> fc3d2d4a

			file    << "node" << current
					<< " -- " 
					<< "node" << right << std::endl;
		}
	}
};

#endif // AVL_TREE_HPP<|MERGE_RESOLUTION|>--- conflicted
+++ resolved
@@ -1,920 +1,897 @@
-/**
- * @brief Cabeçalho para a classe de árvore AVL
- * 
- * @file avl_tree.hpp
- * @author Guilherme Brandt
- * @date 2018-09-08
- */
-
-#ifndef AVL_TREE_HPP
-#define AVL_TREE_HPP
-
-#include <functional>
-#include <iterator>
-#include <iostream>
-#include <fstream>
-#include <sstream>
-#include <utility>
-#include <vector>
-#include <queue>
-#include <stack>
-
-/**
- * @brief Árvore AVL
- * 
- * @tparam T Tipo de valor armazenado na árvore
- */
-template <
-	class T,
-	class Compare = std::less<T>,
-	class Equal = std::equal_to<T>
-> class avl_tree {
-private:
-
-	T* info;			//! Informação do nó
-	avl_tree* left;		//! Nó à esquerda
-	avl_tree* right;	//! Nó à direita
-
-	int _size;			//! Número de elementos na árvore
-	int _height;		//! Altura da árvore
-
-	/**
-	 * @brief Calcula o fator de balanceamento da árvore
-	 * 
-	 * @return int o fator de balanceamento do nó
-	 */
-	int balance_factor() const {
-		return (right ? right->height() : 0) - (left ? left->height() : 0);
-	}
-
-	/**
-	 * @brief Libera a memória de um galho e apaga ele, caso esteja vazio
-	 * 
-	 * @param ptr Referência de ponteiro do galho
-	 */
-	inline void delete_if_empty(avl_tree* & ptr) {
-		if (!ptr)
-			return;
-
-		if (ptr->empty()) {
-			delete ptr;
-			ptr = nullptr;
-		}
-	}
-
-	/**
-	 * @brief Rotação à esquerda
-	 */
-	void rotate_left() {
-		using std::swap;
-
-		avl_tree* aux = this->right;
-
-		this->_height -= 2;
-		aux->_height++;
-
-		swap(this->_size, aux->_size);
-
-		this->right = aux->left;
-
-		swap(*this, *aux);
-		this->left = aux;
-	}
-
-	/**
-	 * @brief Rotação à direita
-	 */
-	void rotate_right() {
-		using std::swap;
-
-		avl_tree* aux = this->left;
-		
-		this->_height -= 2;
-		aux->_height++;
-		
-		swap(this->_size, aux->_size);
-
-		this->left = aux->right;
-
-		swap(*this, *aux);
-		this->right = aux;
-	}
-
-	/**
-	 * @brief Ajusta a árvore de forma a recuperar o balanceamento
-	 */
-	void rebalance() {
-		int balance = balance_factor();
-
-		if (balance < -1) {
-			if (left->balance_factor() > 0)
-				left->rotate_left();
-			
-			rotate_right();
-		} else if (balance > 1) {
-			if (right->balance_factor() < 0)
-				right->rotate_right();
-				
-			rotate_left();
-		}
-	}
-
-	/**
-	 * @brief Recalcula a altura da árvore e balanceia de necessário
-	 */
-	void recalculate() {
-		int rh = right ? right->_height : 0,
-			lh = left ? left->_height : 0;
-
-		_height = (rh > lh ? rh : lh) + 1;
-
-		rebalance();
-	}
-
-	/**
-	 * @brief Clona um ponteiro
-	 */
-	template <class ptrT> inline ptrT* clone_ptr(ptrT* ptr) {
-		return ptr ? new ptrT(*ptr) : nullptr;
-	}
-
-public:
-
-	/**
-	 * @brief Construtor
-	 */
-	avl_tree() {
-		info = nullptr;
-		left = nullptr;
-		right = nullptr;
-		_height = 0;
-		_size = 0;
-	}
-	
-	/**
-	 * @brief Destrutor
-	 */
-	~avl_tree() {
-		if (info)
-			delete info;
-
-		if (left)
-			delete left;
-
-		if (right)
-			delete right;
-	}
-
-	/**
-	 * @brief Construtor de cópia
-	 */
-	avl_tree(const avl_tree & model) {
-		*this = model;
-	}
-	
-	/**
-	 * @brief Operador de cópia
-	 * 
-	 * @param model Objeto modelo
-	 * @return avl_tree& Cópia do objeto modelo
-	 */
-	avl_tree & operator = (const avl_tree & model) {
-		if (this == & model)
-			return *this;
-
-		this->~avl_tree();
-
-		info = clone_ptr(model.info);
-		left = clone_ptr(model.left);
-		right = clone_ptr(model.right);
-		_height = model._height;
-		_size = model._size;
-
-		return *this;
-	}
-	
-	/**
-	 * @brief Operador de swap
-	 * 
-	 * @param first Primeiro objeto
-	 * @param other Outro objeto
-	 */
-	friend void swap(avl_tree & first, avl_tree & other) {
-		using std::swap;
-
-		swap(first.info, other.info);
-		swap(first.left, other.left);
-		swap(first.right, other.right);
-		swap(first._height, other._height);
-		swap(first._size, other._size);
-	}
-	
-	/**
-	 * @brief Obtém a altura da árvore
-	 * 
-	 * @return int a altura da árvore
-	 */
-	int height() const {
-		return _height;
-	}
-	
-	/**
-	 * @brief Obtém a quantidade de elementos da árvore
-	 * 
-	 * @return int a quantidade de elementos da árvore
-	 */
-	int size() const {
-		return _size;
-	}
-
-	/**
-	 * @brief Determina se a árvore é uma folha
-	 * 
-	 * @return true se a árvore for uma folha
-	 * @return false caso contrário
-	 */
-	bool is_leaf() const {
-		return left == nullptr && right == nullptr;
-	}
-
-	/**
-	 * @brief Determina se a árvore está vazia
-	 * 
-	 * @return true se a árvore não tiver nenhum elemento ou nó filho
-	 * @return false caso contrário
-	 */
-	bool empty() const {
-		return info == nullptr;
-	}
-	
-	/**
-	 * @brief Obtém o menor valor da árvore
-	 * 
-	 * @return T Menor valor contido na árvore
-	 */
-	T min() const {
-		if (empty())
-			throw "Empty tree has no minimum value";
-
-		if (left)
-			return left->min();
-
-		return *info;
-	}
-
-	/**
-	 * @brief Obtém o maior valor da árvore
-	 * 
-	 * @return T Maior valor contido na árvore
-	 */
-	T max() const {
-		if (empty())
-			throw "Empty tree has no maximum value";
-
-		if (right)
-			return right->max();
-
-		return *info;
-	}
-	
-	/**
-	 * @brief Remove o maior valor da árvore e retorna
-	 * 
-	 * @return T Maior valor contido na árvore
-	 */
-	T pop() {
-		if (empty())
-			throw "Can't pop from an empty tree";
-
-		T aux;
-
-		if (right) {
-			aux = right->pop();
-			delete_if_empty(right);
-
-		} else {
-			aux = *info;
-			info = left ? new T(left->popleft()) : nullptr;
-			delete_if_empty(left);
-		}
-
-		recalculate();
-
-		return aux;
-	}
-
-	/**
-	 * @brief Remove o menor valor da árvore e retorna
-	 * 
-	 * @return T Menor valor contido na árvore
-	 */
-	T popleft() {
-		if (empty())
-			throw "Can't pop from an empty tree";
-
-		T aux;
-
-		if (left) {
-			aux = left->popleft();
-			delete_if_empty(left);
-
-		} else {
-			aux = *info;
-			info = right ? new T(right->pop()) : nullptr;
-			delete_if_empty(right);
-		}
-		
-		recalculate();
-
-		return aux;
-	}
-
-	/**
-	 * @brief Remove todas as informações da árvore
-	 */
-	void clear() {
-		this->~avl_tree();
-
-		info = nullptr;
-		left = right = nullptr;
-		_height = 0;
-		_size = 0;
-	}
-
-	/**
-	 * @brief Insere uma informação na árvore
-	 * 
-	 * @param data Dados a serem inseridos na árvore
-	 */
-	void insert(T data) {
-		Compare is_less;
-		Equal is_equal;
-
-		if (info == nullptr) {
-			info = new T(data);
-			_height = 1;
-
-		} else if (is_less(data, *info)) {
-			if (left == nullptr)
-				left = new avl_tree();
-
-			left->insert(data);
-
-		} else if (!is_equal(data, *info)) {
-			if (right == nullptr)
-				right = new avl_tree();
-
-			right->insert(data);
-
-		} else
-			throw "Repeated information";
-
-		_size++;
-
-		recalculate();
-	}
-	
-	/**
-	 * @brief Atualiza uma informação na árvore
-	 * 
-	 * @param data Dados a serem atualizados na árvore
-	 */
-	void update(const T& data) {
-		Compare is_less;
-		Equal is_equal;
-
-		if (info == nullptr) {
-			insert(data);
-
-		} else if (is_less(data, *info)) {
-			if (left == nullptr)
-				insert(data);
-			else
-				left->update(data);
-
-		} else if (!is_equal(data, *info)) {
-			if (right == nullptr)
-				insert(data);
-			else
-				right->update(data);
-
-		} else
-			*info = data;
-
-		recalculate();
-	}
-
-	/**
-	 * @brief Remove uma informação da árvore
-	 * 
-	 * @param data Informação a ser removida
-	 */
-	void remove(const T & data) {
-		Compare is_less;
-		Equal is_equal;
-
-		if (empty())
-			throw "Can't remove from empty tree";
-
-		if (is_equal(*info, data)) {
-			if (left) {
-				*info = left->pop();
-				delete_if_empty(left);
-
-			} else if (right) {
-				*info = right->popleft();
-				delete_if_empty(right);
-
-			} else {
-				delete info;
-				info = nullptr;
-				_height = 0;
-				_size = 0;
-
-				return;
-			}
-
-		} else if (left && is_less(data, *info)) {
-			left->remove(data);
-			delete_if_empty(left);
-
-		} else if (right) {
-			right->remove(data);
-			delete_if_empty(right);
-
-		} else
-			throw "Information not found";
-
-		_size--;
-
-		recalculate();
-	}
-	
-	/**
-	 * @brief Busca uma informação existe na árvore
-	 * 
-	 * @param data Dados a serem procurados
-	 */
-	bool find(T& data) const {
-		Compare is_less;
-		Equal is_equal;
-
-		if (empty())
-			return false;
-
-		if (is_equal(*info, data)) {
-			data = *info;
-			return true;
-
-		} else if (left && is_less(data, *info))
-			return left->find(data);
-
-		else if (right)
-			return right->find(data);
-
-		else
-			return false;
-	}
-
-	/**
-	 * @brief Determina se uma informação existe na árvore
-	 * 
-	 * @param data Dados a serem procurados
-	 */
-	bool includes(T data) const {
-		return find(data);
-	}
-	
-	/**
-	 * @brief Escreve uma árvore para uma stream de saída em ordem
-	 * 
-	 * @param out Stream de saída
-	 * @param tree Árvore a ser escrita
-	 * @return std::ostream& A stream recebida por parâmetro
-	 */
-	friend std::ostream & operator <<(
-		std::ostream & out,
-		const avl_tree & tree
-	) {
-		out << "( ";
-
-		if (tree.left)
-			out << *tree.left << " ";
-
-		if (tree.info)
-			out << *tree.info << " ";
-
-		if (tree.right)
-			out << *tree.right << " ";
-
-		out << ")";
-
-		return out;
-	}
-
-	/**
-	 * @brief Obtém a árvore à esquerda
-	 * 
-	 * @return avl_tree* Nó à esquerda
-	 */
-	avl_tree* get_left() {
-		return this->left;
-	}
-
-	/**
-	 * @brief Obtém a árvore à direita
-	 * 
-	 * @return avl_tree* Nó à direita
-	 */
-	avl_tree* get_right() {
-		return this->right;
-	}
-	
-	/**
-	 * @brief Obtém a informação desse nó
-	 * 
-	 * @return T Informação do nó
-	 */
-	T get_info() {
-		return *this->info;
-	}
-
-	/**
-	 * @brief Classe de iterador por nível da árvore AVL
-	 */
-	class level_iterator : public std::iterator<std::input_iterator_tag, T> {
-		friend class avl_tree;
-
-		template < T, Compare, Equal > friend std::ofstream & operator << (
-			std::ofstream & out,
-			const avl_tree < T, Compare, Equal > & tree
-		);
-
-	private:
-		typedef std::pair<int, const avl_tree*> node;	//! Tipo usado para um nó na árvore
-
-		std::queue<node> q;								//! Fila do iterador
-		int _level;										//! Nível atual do iterador na árvore
-
-		/**
-		 * @brief Construtor
-		 * 
-		 * @param t Ponteiro para a árvore AVL de início
-		 */
-		level_iterator(const avl_tree* t) {
-			if (t)
-				q.push(node(0, t));
-
-			_level = 0;
-		}
-
-	public:
-
-		/**
-		 * @brief Construtor de cópia
-		 * 
-		 * @param other Objeto modelo
-		 */
-		level_iterator(const level_iterator & other) {
-			q = other.q;
-			_level = other._level;
-		}
-
-		/**
-		 * @brief Operador de incremento prefixo
-		 * 
-		 * @return level_iterator& Este iterador, uma posição à frente
-		 */
-		level_iterator& operator++() {
-			if (q.empty())
-				throw "Iterator ran out of bounds";
-
-			node current = q.front();
-
-			int lv = current.first;
-			const avl_tree* t = current.second;
-
-			if (t->left)
-				q.push(node(lv + 1, t->left));
-
-			if (t->right)
-				q.push(node(lv + 1, t->right));
-
-			q.pop();
-
-			return *this;
-		}
-
-		/**
-		 * @brief Operador de swap
-		 * 
-		 * @param a Um iterador
-		 * @param b Outro iterador
-		 */
-		friend void swap(level_iterator & a, level_iterator & b) {
-			using std::swap;
-
-			swap(a.q, b.q);
-			swap(a.level, b.level);
-		}
-
-		/**
-		 * @brief Operador de incremento posfixo
-		 * 
-		 * @return level_iterator Uma cópia deste iterador
-		 */
-		level_iterator operator++(int) {
-			level_iterator aux(*this);
-			operator++();
-			return aux;
-		}
-		
-		/**
-		 * @brief Operador de igualdade
-		 * 
-		 * @param other Iterador a ser comparado
-		 * @return true se forem iguais
-		 * @return false se não
-		 */
-		bool operator==(const level_iterator & other) const {
-			if (q.empty())
-				return other.q.empty();
-
-			else if (other.q.empty())
-				return false;
-
-			return q.front() == other.q.front();
-		}
-
-		/**
-		 * @brief Operador de não-igualdade
-		 * 
-		 * @param other Iterador a ser comparado
-		 * @return true se forem iguais
-		 * @return false se não
-		 */
-		bool operator!=(const level_iterator & other) const {
-			return !(*this == other);
-		}
-
-		/**
-		 * @brief Obtém o nível atual do iterador na árvore
-		 * 
-		 * @return int O nível atual na árvore
-		 */
-		int level() {
-			return q.front().first;
-		}
-
-		/**
-		 * @brief Operador de derreferenciação
-		 * 
-		 * @return T& A informação atual
-		 */
-		const T& operator*() const {
-			return *q.front().second->info;
-		}
-
-		/**
-		 * @brief Operador de derreferenciação
-		 * 
-		 * @return T& Ponteiro da informação atual
-		 */
-		const T* operator->() const {
-			return q.front().second->info;
-		}
-	};
-
-	/**
-	 * @brief Classe de iterador em-ordem da árvore AVL
-	 */
-	class inorder_iterator : public std::iterator<std::input_iterator_tag, T> {
-		friend class avl_tree;
-
-	private:
-
-		std::stack<const avl_tree*> stack;	//! Pilha de nós percorridos
-
-		/**
-		 * @brief Construtor
-		 * 
-		 * @param tree Árvore a ser percorrida
-		 */
-		inorder_iterator(const avl_tree* tree) {
-			if (tree) {
-				stack.push(tree);
-
-				while (stack.top()->left)
-					stack.push(stack.top()->left);
-			}
-		}
-
-	public:
-
-		/**
-		 * @brief Operador de incremento prefixo
-		 * 
-		 * @return level_iterator& Este iterador, uma posição à frente
-		 */
-		inorder_iterator& operator++() {
-			if (stack.empty())
-				throw "Iterator ran out of bounds";
-
-			const avl_tree* current = stack.top();
-			stack.pop();
-
-			if (current->right) {
-				stack.push(current->right);
-
-				while (stack.top()->left)
-					stack.push(stack.top()->left);
-			}
-
-			return *this;
-		}
-		
-		/**
-		 * @brief Operador de swap
-		 * 
-		 * @param a Um iterador
-		 * @param b Outro iterador
-		 */
-		friend void swap(inorder_iterator & a, inorder_iterator & b) {
-			using std::swap;
-
-			swap(a.stack, b.stack);
-		}
-
-		/**
-		 * @brief Operador de incremento posfixo
-		 * 
-		 * @return anyorder_iterator Uma cópia deste iterador
-		 */
-		inorder_iterator operator++(int) {
-			inorder_iterator aux(*this);
-			operator++();
-			return aux;
-		}
-		
-		/**
-		 * @brief Operador de igualdade
-		 * 
-		 * @param other Iterador a ser comparado
-		 * @return true se forem iguais
-		 * @return false se não
-		 */
-		bool operator==(const inorder_iterator & other) const {
-			if (stack.empty())
-				return other.stack.empty();
-
-			else if (other.stack.empty())
-				return false;
-
-			return stack.top() == other.stack.top();
-		}
-
-		/**
-		 * @brief Operador de não-igualdade
-		 * 
-		 * @param other Iterador a ser comparado
-		 * @return true se forem iguais
-		 * @return false se não
-		 */
-		bool operator!=(const inorder_iterator & other) const {
-			return !(*this == other);
-		}
-
-		/**
-		 * @brief Operador de derreferenciação
-		 * 
-		 * @return T& A informação atual
-		 */
-		const T& operator*() const {
-			return *stack.top()->info;
-		}
-
-		/**
-		 * @brief Operador de derreferenciação
-		 * 
-		 * @return T& Ponteiro da informação atual
-		 */
-		const T* operator->() const {
-			return stack.top()->info;
-		}
-	};
-
-	/**
-	 * @brief Obtém o iterador por nível para o começo da árvore
-	 * 
-	 * @return level_iterator Iterador por nível
-	 */
-	level_iterator begin_by_level() const {
-		return empty() ? end_by_level() : level_iterator(this);
-	}
-
-	/**
-	 * @brief Obtém o iterador por nível para o fim da árvore
-	 * 
-	 * @return level_iterator Iterador por nível
-	 */
-	level_iterator end_by_level() const {
-		return level_iterator(nullptr);
-	}
-	
-	/**
-	 * @brief Obtém o iterador em ordem para o começo da árvore
-	 * 
-	 * @return inorder_iterator Iterador em-ordem
-	 */
-	inorder_iterator begin_in_order() const {
-		return empty() ? end_in_order() : inorder_iterator(this);
-	}
-
-	/**
-	 * @brief Obtém o iterador em ordem para o fim da árvore
-	 * 
-	 * @return inorder_iterator Iterador em-ordem
-	 */
-	inorder_iterator end_in_order() const {
-		return inorder_iterator(nullptr);
-	}
-
-	/**
-	 * @brief Salva uma árvore num arquivo .gv na linguagem dot
-	 * 
-	 * @param file Arquivo de saída
-	 * @param tree Árvore a ser salva
-	 * @param i ID do nó no arquivo (gambiarra)
-	 */
-<<<<<<< HEAD
-	void gv_save(std::ofstream& file, int& i) {
-		if (tree->empty())
-			return;
-
-		int current = i;
-		file << "node" << current << " [label=" << tree->get_info() << "]" << std::endl;
-
-		if (tree->get_left()) {
-			i++;
-
-			int left = i;
-			gv_save(file, tree->get_left(), i);
-=======
-	void gv_save(std::ofstream& file) {
-		file << "graph {" << std::endl;
-		int i = 0;
-		gv_save(file, i);
-		file << "}";
-	}
-
-private:
-
-	/**
-	 * @brief Salva uma árvore num arquivo .gv na linguagem dot
-	 * 
-	 * @param file Arquivo de saída
-	 * @param tree Árvore a ser salva
-	 * @param i ID do nó no arquivo (gambiarra)
-	 */
-	void gv_save(std::ofstream& file, int& i) {
-		if (this->empty())
-			return;
-
-		int current = i;
-		std::cout << (*info);
-		file << "node" << current << " [label=\"" << (*info) << "\"]" << std::endl;
-
-		if (this->left) {
-			i++;
-
-			int left = i;
-			this->left->gv_save(file, i);
->>>>>>> fc3d2d4a
-
-			file    << "node" << current
-					<< " -- "
-					<< "node" << left << std::endl;
-		}
-
-<<<<<<< HEAD
-		if (tree->get_right()) {
-			i++;
-
-			int right = i;
-			gv_save(file, tree->get_right(), i);
-=======
-		if (this->right) {
-			i++;
-
-			int right = i;
-			this->right->gv_save(file, i);
->>>>>>> fc3d2d4a
-
-			file    << "node" << current
-					<< " -- " 
-					<< "node" << right << std::endl;
-		}
-	}
-};
-
+/**
+ * @brief Cabeçalho para a classe de árvore AVL
+ * 
+ * @file avl_tree.hpp
+ * @author Guilherme Brandt
+ * @date 2018-09-08
+ */
+
+#ifndef AVL_TREE_HPP
+#define AVL_TREE_HPP
+
+#include <functional>
+#include <iterator>
+#include <iostream>
+#include <fstream>
+#include <sstream>
+#include <utility>
+#include <vector>
+#include <queue>
+#include <stack>
+
+/**
+ * @brief Árvore AVL
+ * 
+ * @tparam T Tipo de valor armazenado na árvore
+ */
+template <
+	class T,
+	class Compare = std::less<T>,
+	class Equal = std::equal_to<T>
+> class avl_tree {
+private:
+
+	T* info;			//! Informação do nó
+	avl_tree* left;		//! Nó à esquerda
+	avl_tree* right;	//! Nó à direita
+
+	int _size;			//! Número de elementos na árvore
+	int _height;		//! Altura da árvore
+
+	/**
+	 * @brief Calcula o fator de balanceamento da árvore
+	 * 
+	 * @return int o fator de balanceamento do nó
+	 */
+	int balance_factor() const {
+		return (right ? right->height() : 0) - (left ? left->height() : 0);
+	}
+
+	/**
+	 * @brief Libera a memória de um galho e apaga ele, caso esteja vazio
+	 * 
+	 * @param ptr Referência de ponteiro do galho
+	 */
+	inline void delete_if_empty(avl_tree* & ptr) {
+		if (!ptr)
+			return;
+
+		if (ptr->empty()) {
+			delete ptr;
+			ptr = nullptr;
+		}
+	}
+
+	/**
+	 * @brief Rotação à esquerda
+	 */
+	void rotate_left() {
+		using std::swap;
+
+		avl_tree* aux = this->right;
+
+		this->_height -= 2;
+		aux->_height++;
+
+		swap(this->_size, aux->_size);
+
+		this->right = aux->left;
+
+		swap(*this, *aux);
+		this->left = aux;
+	}
+
+	/**
+	 * @brief Rotação à direita
+	 */
+	void rotate_right() {
+		using std::swap;
+
+		avl_tree* aux = this->left;
+		
+		this->_height -= 2;
+		aux->_height++;
+		
+		swap(this->_size, aux->_size);
+
+		this->left = aux->right;
+
+		swap(*this, *aux);
+		this->right = aux;
+	}
+
+	/**
+	 * @brief Ajusta a árvore de forma a recuperar o balanceamento
+	 */
+	void rebalance() {
+		int balance = balance_factor();
+
+		if (balance < -1) {
+			if (left->balance_factor() > 0)
+				left->rotate_left();
+			
+			rotate_right();
+		} else if (balance > 1) {
+			if (right->balance_factor() < 0)
+				right->rotate_right();
+				
+			rotate_left();
+		}
+	}
+
+	/**
+	 * @brief Recalcula a altura da árvore e balanceia de necessário
+	 */
+	void recalculate() {
+		int rh = right ? right->_height : 0,
+			lh = left ? left->_height : 0;
+
+		_height = (rh > lh ? rh : lh) + 1;
+
+		rebalance();
+	}
+
+	/**
+	 * @brief Clona um ponteiro
+	 */
+	template <class ptrT> inline ptrT* clone_ptr(ptrT* ptr) {
+		return ptr ? new ptrT(*ptr) : nullptr;
+	}
+
+public:
+
+	/**
+	 * @brief Construtor
+	 */
+	avl_tree() {
+		info = nullptr;
+		left = nullptr;
+		right = nullptr;
+		_height = 0;
+		_size = 0;
+	}
+	
+	/**
+	 * @brief Destrutor
+	 */
+	~avl_tree() {
+		if (info)
+			delete info;
+
+		if (left)
+			delete left;
+
+		if (right)
+			delete right;
+	}
+
+	/**
+	 * @brief Construtor de cópia
+	 */
+	avl_tree(const avl_tree & model) {
+		*this = model;
+	}
+	
+	/**
+	 * @brief Operador de cópia
+	 * 
+	 * @param model Objeto modelo
+	 * @return avl_tree& Cópia do objeto modelo
+	 */
+	avl_tree & operator = (const avl_tree & model) {
+		if (this == & model)
+			return *this;
+
+		this->~avl_tree();
+
+		info = clone_ptr(model.info);
+		left = clone_ptr(model.left);
+		right = clone_ptr(model.right);
+		_height = model._height;
+		_size = model._size;
+
+		return *this;
+	}
+	
+	/**
+	 * @brief Operador de swap
+	 * 
+	 * @param first Primeiro objeto
+	 * @param other Outro objeto
+	 */
+	friend void swap(avl_tree & first, avl_tree & other) {
+		using std::swap;
+
+		swap(first.info, other.info);
+		swap(first.left, other.left);
+		swap(first.right, other.right);
+		swap(first._height, other._height);
+		swap(first._size, other._size);
+	}
+	
+	/**
+	 * @brief Obtém a altura da árvore
+	 * 
+	 * @return int a altura da árvore
+	 */
+	int height() const {
+		return _height;
+	}
+	
+	/**
+	 * @brief Obtém a quantidade de elementos da árvore
+	 * 
+	 * @return int a quantidade de elementos da árvore
+	 */
+	int size() const {
+		return _size;
+	}
+
+	/**
+	 * @brief Determina se a árvore é uma folha
+	 * 
+	 * @return true se a árvore for uma folha
+	 * @return false caso contrário
+	 */
+	bool is_leaf() const {
+		return left == nullptr && right == nullptr;
+	}
+
+	/**
+	 * @brief Determina se a árvore está vazia
+	 * 
+	 * @return true se a árvore não tiver nenhum elemento ou nó filho
+	 * @return false caso contrário
+	 */
+	bool empty() const {
+		return info == nullptr;
+	}
+	
+	/**
+	 * @brief Obtém o menor valor da árvore
+	 * 
+	 * @return T Menor valor contido na árvore
+	 */
+	T min() const {
+		if (empty())
+			throw "Empty tree has no minimum value";
+
+		if (left)
+			return left->min();
+
+		return *info;
+	}
+
+	/**
+	 * @brief Obtém o maior valor da árvore
+	 * 
+	 * @return T Maior valor contido na árvore
+	 */
+	T max() const {
+		if (empty())
+			throw "Empty tree has no maximum value";
+
+		if (right)
+			return right->max();
+
+		return *info;
+	}
+	
+	/**
+	 * @brief Remove o maior valor da árvore e retorna
+	 * 
+	 * @return T Maior valor contido na árvore
+	 */
+	T pop() {
+		if (empty())
+			throw "Can't pop from an empty tree";
+
+		T aux;
+
+		if (right) {
+			aux = right->pop();
+			delete_if_empty(right);
+
+		} else {
+			aux = *info;
+			info = left ? new T(left->popleft()) : nullptr;
+			delete_if_empty(left);
+		}
+
+		recalculate();
+
+		return aux;
+	}
+
+	/**
+	 * @brief Remove o menor valor da árvore e retorna
+	 * 
+	 * @return T Menor valor contido na árvore
+	 */
+	T popleft() {
+		if (empty())
+			throw "Can't pop from an empty tree";
+
+		T aux;
+
+		if (left) {
+			aux = left->popleft();
+			delete_if_empty(left);
+
+		} else {
+			aux = *info;
+			info = right ? new T(right->pop()) : nullptr;
+			delete_if_empty(right);
+		}
+		
+		recalculate();
+
+		return aux;
+	}
+
+	/**
+	 * @brief Remove todas as informações da árvore
+	 */
+	void clear() {
+		this->~avl_tree();
+
+		info = nullptr;
+		left = right = nullptr;
+		_height = 0;
+		_size = 0;
+	}
+
+	/**
+	 * @brief Insere uma informação na árvore
+	 * 
+	 * @param data Dados a serem inseridos na árvore
+	 */
+	void insert(T data) {
+		Compare is_less;
+		Equal is_equal;
+
+		if (info == nullptr) {
+			info = new T(data);
+			_height = 1;
+
+		} else if (is_less(data, *info)) {
+			if (left == nullptr)
+				left = new avl_tree();
+
+			left->insert(data);
+
+		} else if (!is_equal(data, *info)) {
+			if (right == nullptr)
+				right = new avl_tree();
+
+			right->insert(data);
+
+		} else
+			throw "Repeated information";
+
+		_size++;
+
+		recalculate();
+	}
+	
+	/**
+	 * @brief Atualiza uma informação na árvore
+	 * 
+	 * @param data Dados a serem atualizados na árvore
+	 */
+	void update(const T& data) {
+		Compare is_less;
+		Equal is_equal;
+
+		if (info == nullptr) {
+			insert(data);
+
+		} else if (is_less(data, *info)) {
+			if (left == nullptr)
+				insert(data);
+			else
+				left->update(data);
+
+		} else if (!is_equal(data, *info)) {
+			if (right == nullptr)
+				insert(data);
+			else
+				right->update(data);
+
+		} else
+			*info = data;
+
+		recalculate();
+	}
+
+	/**
+	 * @brief Remove uma informação da árvore
+	 * 
+	 * @param data Informação a ser removida
+	 */
+	void remove(const T & data) {
+		Compare is_less;
+		Equal is_equal;
+
+		if (empty())
+			throw "Can't remove from empty tree";
+
+		if (is_equal(*info, data)) {
+			if (left) {
+				*info = left->pop();
+				delete_if_empty(left);
+
+			} else if (right) {
+				*info = right->popleft();
+				delete_if_empty(right);
+
+			} else {
+				delete info;
+				info = nullptr;
+				_height = 0;
+				_size = 0;
+
+				return;
+			}
+
+		} else if (left && is_less(data, *info)) {
+			left->remove(data);
+			delete_if_empty(left);
+
+		} else if (right) {
+			right->remove(data);
+			delete_if_empty(right);
+
+		} else
+			throw "Information not found";
+
+		_size--;
+
+		recalculate();
+	}
+	
+	/**
+	 * @brief Busca uma informação existe na árvore
+	 * 
+	 * @param data Dados a serem procurados
+	 */
+	bool find(T& data) const {
+		Compare is_less;
+		Equal is_equal;
+
+		if (empty())
+			return false;
+
+		if (is_equal(*info, data)) {
+			data = *info;
+			return true;
+
+		} else if (left && is_less(data, *info))
+			return left->find(data);
+
+		else if (right)
+			return right->find(data);
+
+		else
+			return false;
+	}
+
+	/**
+	 * @brief Determina se uma informação existe na árvore
+	 * 
+	 * @param data Dados a serem procurados
+	 */
+	bool includes(T data) const {
+		return find(data);
+	}
+	
+	/**
+	 * @brief Escreve uma árvore para uma stream de saída em ordem
+	 * 
+	 * @param out Stream de saída
+	 * @param tree Árvore a ser escrita
+	 * @return std::ostream& A stream recebida por parâmetro
+	 */
+	friend std::ostream & operator <<(
+		std::ostream & out,
+		const avl_tree & tree
+	) {
+		out << "( ";
+
+		if (tree.left)
+			out << *tree.left << " ";
+
+		if (tree.info)
+			out << *tree.info << " ";
+
+		if (tree.right)
+			out << *tree.right << " ";
+
+		out << ")";
+
+		return out;
+	}
+
+	/**
+	 * @brief Obtém a árvore à esquerda
+	 * 
+	 * @return avl_tree* Nó à esquerda
+	 */
+	avl_tree* get_left() {
+		return this->left;
+	}
+
+	/**
+	 * @brief Obtém a árvore à direita
+	 * 
+	 * @return avl_tree* Nó à direita
+	 */
+	avl_tree* get_right() {
+		return this->right;
+	}
+	
+	/**
+	 * @brief Obtém a informação desse nó
+	 * 
+	 * @return T Informação do nó
+	 */
+	T get_info() {
+		return *this->info;
+	}
+
+	/**
+	 * @brief Classe de iterador por nível da árvore AVL
+	 */
+	class level_iterator : public std::iterator<std::input_iterator_tag, T> {
+		friend class avl_tree;
+
+		template < T, Compare, Equal > friend std::ofstream & operator << (
+			std::ofstream & out,
+			const avl_tree < T, Compare, Equal > & tree
+		);
+
+	private:
+		typedef std::pair<int, const avl_tree*> node;	//! Tipo usado para um nó na árvore
+
+		std::queue<node> q;								//! Fila do iterador
+		int _level;										//! Nível atual do iterador na árvore
+
+		/**
+		 * @brief Construtor
+		 * 
+		 * @param t Ponteiro para a árvore AVL de início
+		 */
+		level_iterator(const avl_tree* t) {
+			if (t)
+				q.push(node(0, t));
+
+			_level = 0;
+		}
+
+	public:
+
+		/**
+		 * @brief Construtor de cópia
+		 * 
+		 * @param other Objeto modelo
+		 */
+		level_iterator(const level_iterator & other) {
+			q = other.q;
+			_level = other._level;
+		}
+
+		/**
+		 * @brief Operador de incremento prefixo
+		 * 
+		 * @return level_iterator& Este iterador, uma posição à frente
+		 */
+		level_iterator& operator++() {
+			if (q.empty())
+				throw "Iterator ran out of bounds";
+
+			node current = q.front();
+
+			int lv = current.first;
+			const avl_tree* t = current.second;
+
+			if (t->left)
+				q.push(node(lv + 1, t->left));
+
+			if (t->right)
+				q.push(node(lv + 1, t->right));
+
+			q.pop();
+
+			return *this;
+		}
+
+		/**
+		 * @brief Operador de swap
+		 * 
+		 * @param a Um iterador
+		 * @param b Outro iterador
+		 */
+		friend void swap(level_iterator & a, level_iterator & b) {
+			using std::swap;
+
+			swap(a.q, b.q);
+			swap(a.level, b.level);
+		}
+
+		/**
+		 * @brief Operador de incremento posfixo
+		 * 
+		 * @return level_iterator Uma cópia deste iterador
+		 */
+		level_iterator operator++(int) {
+			level_iterator aux(*this);
+			operator++();
+			return aux;
+		}
+		
+		/**
+		 * @brief Operador de igualdade
+		 * 
+		 * @param other Iterador a ser comparado
+		 * @return true se forem iguais
+		 * @return false se não
+		 */
+		bool operator==(const level_iterator & other) const {
+			if (q.empty())
+				return other.q.empty();
+
+			else if (other.q.empty())
+				return false;
+
+			return q.front() == other.q.front();
+		}
+
+		/**
+		 * @brief Operador de não-igualdade
+		 * 
+		 * @param other Iterador a ser comparado
+		 * @return true se forem iguais
+		 * @return false se não
+		 */
+		bool operator!=(const level_iterator & other) const {
+			return !(*this == other);
+		}
+
+		/**
+		 * @brief Obtém o nível atual do iterador na árvore
+		 * 
+		 * @return int O nível atual na árvore
+		 */
+		int level() {
+			return q.front().first;
+		}
+
+		/**
+		 * @brief Operador de derreferenciação
+		 * 
+		 * @return T& A informação atual
+		 */
+		const T& operator*() const {
+			return *q.front().second->info;
+		}
+
+		/**
+		 * @brief Operador de derreferenciação
+		 * 
+		 * @return T& Ponteiro da informação atual
+		 */
+		const T* operator->() const {
+			return q.front().second->info;
+		}
+	};
+
+	/**
+	 * @brief Classe de iterador em-ordem da árvore AVL
+	 */
+	class inorder_iterator : public std::iterator<std::input_iterator_tag, T> {
+		friend class avl_tree;
+
+	private:
+
+		std::stack<const avl_tree*> stack;	//! Pilha de nós percorridos
+
+		/**
+		 * @brief Construtor
+		 * 
+		 * @param tree Árvore a ser percorrida
+		 */
+		inorder_iterator(const avl_tree* tree) {
+			if (tree) {
+				stack.push(tree);
+
+				while (stack.top()->left)
+					stack.push(stack.top()->left);
+			}
+		}
+
+	public:
+
+		/**
+		 * @brief Operador de incremento prefixo
+		 * 
+		 * @return level_iterator& Este iterador, uma posição à frente
+		 */
+		inorder_iterator& operator++() {
+			if (stack.empty())
+				throw "Iterator ran out of bounds";
+
+			const avl_tree* current = stack.top();
+			stack.pop();
+
+			if (current->right) {
+				stack.push(current->right);
+
+				while (stack.top()->left)
+					stack.push(stack.top()->left);
+			}
+
+			return *this;
+		}
+		
+		/**
+		 * @brief Operador de swap
+		 * 
+		 * @param a Um iterador
+		 * @param b Outro iterador
+		 */
+		friend void swap(inorder_iterator & a, inorder_iterator & b) {
+			using std::swap;
+
+			swap(a.stack, b.stack);
+		}
+
+		/**
+		 * @brief Operador de incremento posfixo
+		 * 
+		 * @return anyorder_iterator Uma cópia deste iterador
+		 */
+		inorder_iterator operator++(int) {
+			inorder_iterator aux(*this);
+			operator++();
+			return aux;
+		}
+		
+		/**
+		 * @brief Operador de igualdade
+		 * 
+		 * @param other Iterador a ser comparado
+		 * @return true se forem iguais
+		 * @return false se não
+		 */
+		bool operator==(const inorder_iterator & other) const {
+			if (stack.empty())
+				return other.stack.empty();
+
+			else if (other.stack.empty())
+				return false;
+
+			return stack.top() == other.stack.top();
+		}
+
+		/**
+		 * @brief Operador de não-igualdade
+		 * 
+		 * @param other Iterador a ser comparado
+		 * @return true se forem iguais
+		 * @return false se não
+		 */
+		bool operator!=(const inorder_iterator & other) const {
+			return !(*this == other);
+		}
+
+		/**
+		 * @brief Operador de derreferenciação
+		 * 
+		 * @return T& A informação atual
+		 */
+		const T& operator*() const {
+			return *stack.top()->info;
+		}
+
+		/**
+		 * @brief Operador de derreferenciação
+		 * 
+		 * @return T& Ponteiro da informação atual
+		 */
+		const T* operator->() const {
+			return stack.top()->info;
+		}
+	};
+
+	/**
+	 * @brief Obtém o iterador por nível para o começo da árvore
+	 * 
+	 * @return level_iterator Iterador por nível
+	 */
+	level_iterator begin_by_level() const {
+		return empty() ? end_by_level() : level_iterator(this);
+	}
+
+	/**
+	 * @brief Obtém o iterador por nível para o fim da árvore
+	 * 
+	 * @return level_iterator Iterador por nível
+	 */
+	level_iterator end_by_level() const {
+		return level_iterator(nullptr);
+	}
+	
+	/**
+	 * @brief Obtém o iterador em ordem para o começo da árvore
+	 * 
+	 * @return inorder_iterator Iterador em-ordem
+	 */
+	inorder_iterator begin_in_order() const {
+		return empty() ? end_in_order() : inorder_iterator(this);
+	}
+
+	/**
+	 * @brief Obtém o iterador em ordem para o fim da árvore
+	 * 
+	 * @return inorder_iterator Iterador em-ordem
+	 */
+	inorder_iterator end_in_order() const {
+		return inorder_iterator(nullptr);
+	}
+
+	/**
+	 * @brief Salva uma árvore num arquivo .gv na linguagem dot
+	 * 
+	 * @param file Arquivo de saída
+	 * @param tree Árvore a ser salva
+	 * @param i ID do nó no arquivo (gambiarra)
+	 */
+	void gv_save(std::ofstream& file) {
+		file << "graph {" << std::endl;
+		int i = 0;
+		gv_save(file, i);
+		file << "}";
+	}
+
+private:
+
+	/**
+	 * @brief Salva uma árvore num arquivo .gv na linguagem dot
+	 * 
+	 * @param file Arquivo de saída
+	 * @param tree Árvore a ser salva
+	 * @param i ID do nó no arquivo (gambiarra)
+	 */
+	void gv_save(std::ofstream& file, int& i) {
+		if (this->empty())
+			return;
+
+		int current = i;
+		std::cout << (*info);
+		file << "node" << current << " [label=\"" << (*info) << "\"]" << std::endl;
+
+		if (this->left) {
+			i++;
+
+			int left = i;
+			this->left->gv_save(file, i);
+
+			file    << "node" << current
+					<< " -- "
+					<< "node" << left << std::endl;
+		}
+
+		if (this->right) {
+			i++;
+
+			int right = i;
+			this->right->gv_save(file, i);
+
+			file    << "node" << current
+					<< " -- " 
+					<< "node" << right << std::endl;
+		}
+	}
+};
+
 #endif // AVL_TREE_HPP